--- conflicted
+++ resolved
@@ -19,11 +19,7 @@
     if (!user || !user.name || !user.pass) {
       return unauthorized(res);
     }
-<<<<<<< HEAD
-    else if (user.name === config.uchiwa.user && user.pass === config.uchiwa.pass) {
-=======
     if (user.name === config.uchiwa.user && user.pass === config.uchiwa.pass) {
->>>>>>> 2a7109f8
       next();
     }
     else {
