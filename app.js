'use strict';

// Express
var express = require('express.io');
var app = express();
app.http().io();

// Load Modules
var path = require('path');
var moment = require('moment');
var bunyan = require('bunyan');
var log = bunyan.createLogger({name: 'uchiwa', src: true});

// Uchiwa Librairies
var authentication = require('./lib/authentication.js');
var configuration = require('./lib/configuration.js');
var Dc = require('./lib/dc.js').Dc;
var listeners = require('./lib/listeners.js');
var pusher = require('./lib/pusher.js');
var health = require('./lib/health.js');

// Uchiwa Configuration
var sensu = {};
var datacenters = [];
var config = {};
configuration.get(function (result) { config = result; });
var publicConfig = configuration.public(config);
moment.defaultFormat = config.uchiwa.dateFormat;

// Authentification
app.set('config', config);
<<<<<<< HEAD

=======
>>>>>>> 2a7109f8
if (config.uchiwa.user && config.uchiwa.pass) { app.all('*', authentication.basic); }

// Express Configuration
app.set('port', process.env.PORT || config.uchiwa.port);
app.set('host', process.env.HOST || config.uchiwa.host);
app.engine('.html', require('ejs').__express);
app.set('views', path.join(__dirname, 'public'));
app.set('view engine', 'html');

app.use(express.static(path.join(__dirname, 'public')));

app.use(require('express-bunyan-logger')());
process.env.NODE_TLS_REJECT_UNAUTHORIZED = '0';

/**
 * Error handling
 * DEBUG=* NODE_ENV=development node app.js
 */
if ('development' === process.env.NODE_ENV) {
  log.info('Debugging enabled.');
  app.use(express.errorHandler({showStack: true, dumpExceptions: true}));
}

/* jshint ignore:start */
app.use(function (err, req, res, next) {
  log.error(err);
  res.send(500);
  next();
});
/* jshint ignore:end */

// Get Datacenters
config.sensu.forEach(function (configuration) {
  datacenters.push(new Dc(configuration));
});

// Pull & Push Sensu data
var refreshData = function () {
  pusher.pull(app, sensu, datacenters, function (result) {
    sensu = result;
    pusher.push(app, result, function () {});
  });
};
setInterval(refreshData, config.uchiwa.refresh);
refreshData();

// Listen for Socket.IO messages
listeners.listen(app, sensu, datacenters, publicConfig);

// Status Page
app.get('/health/:component?', function(req, res){
  health.get(req, res, sensu, config);
});

// Start Server
app.listen(app.get('port'), app.get('host'), function () {
  log.info('Uchiwa is now listening on %s:%s', app.get('host'), app.get('port'));
});<|MERGE_RESOLUTION|>--- conflicted
+++ resolved
@@ -29,10 +29,6 @@
 
 // Authentification
 app.set('config', config);
-<<<<<<< HEAD
-
-=======
->>>>>>> 2a7109f8
 if (config.uchiwa.user && config.uchiwa.pass) { app.all('*', authentication.basic); }
 
 // Express Configuration
